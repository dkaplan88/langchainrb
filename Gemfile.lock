PATH
  remote: .
  specs:
<<<<<<< HEAD
    langchainrb (0.3.2)
=======
    langchainrb (0.3.3)
      eqn (~> 1.6.5)
      google_search_results (~> 2.0.0)
      milvus (~> 0.9.0)
      pinecone (~> 0.1.6)
      qdrant-ruby (~> 0.9.0)
      ruby-openai (~> 4.0.0)
      weaviate-ruby (~> 0.8.0)
      wikipedia-client (~> 1.17.0)
>>>>>>> 6d6ea58a

GEM
  remote: https://rubygems.org/
  specs:
    actionpack (7.0.4.3)
      actionview (= 7.0.4.3)
      activesupport (= 7.0.4.3)
      rack (~> 2.0, >= 2.2.0)
      rack-test (>= 0.6.3)
      rails-dom-testing (~> 2.0)
      rails-html-sanitizer (~> 1.0, >= 1.2.0)
    actionview (7.0.4.3)
      activesupport (= 7.0.4.3)
      builder (~> 3.1)
      erubi (~> 1.4)
      rails-dom-testing (~> 2.0)
      rails-html-sanitizer (~> 1.1, >= 1.2.0)
    activesupport (7.0.4.3)
      concurrent-ruby (~> 1.0, >= 1.0.2)
      i18n (>= 1.6, < 2)
      minitest (>= 5.1)
      tzinfo (~> 2.0)
    addressable (2.8.4)
      public_suffix (>= 2.0.2, < 6.0)
    ast (2.4.2)
    builder (3.2.4)
    byebug (11.1.3)
    coderay (1.1.3)
    cohere-ruby (0.9.3)
      faraday (~> 1)
      faraday_middleware (~> 1)
    concurrent-ruby (1.2.2)
    crass (1.0.6)
    diff-lcs (1.5.0)
    dotenv (2.7.6)
    dotenv-rails (2.7.6)
      dotenv (= 2.7.6)
      railties (>= 3.2)
    dry-configurable (1.0.1)
      dry-core (~> 1.0, < 2)
      zeitwerk (~> 2.6)
    dry-core (1.0.0)
      concurrent-ruby (~> 1.0)
      zeitwerk (~> 2.6)
    dry-inflector (1.0.0)
    dry-initializer (3.1.1)
    dry-logic (1.5.0)
      concurrent-ruby (~> 1.0)
      dry-core (~> 1.0, < 2)
      zeitwerk (~> 2.6)
    dry-schema (1.13.1)
      concurrent-ruby (~> 1.0)
      dry-configurable (~> 1.0, >= 1.0.1)
      dry-core (~> 1.0, < 2)
      dry-initializer (~> 3.0)
      dry-logic (>= 1.4, < 2)
      dry-types (>= 1.7, < 2)
      zeitwerk (~> 2.6)
    dry-struct (1.6.0)
      dry-core (~> 1.0, < 2)
      dry-types (>= 1.7, < 2)
      ice_nine (~> 0.11)
      zeitwerk (~> 2.6)
    dry-types (1.7.1)
      concurrent-ruby (~> 1.0)
      dry-core (~> 1.0)
      dry-inflector (~> 1.0)
      dry-logic (~> 1.4)
      zeitwerk (~> 2.6)
    dry-validation (1.10.0)
      concurrent-ruby (~> 1.0)
      dry-core (~> 1.0, < 2)
      dry-initializer (~> 3.0)
      dry-schema (>= 1.12, < 2)
      zeitwerk (~> 2.6)
    eqn (1.6.5)
      treetop (>= 1.2.0)
    erubi (1.12.0)
    faraday (1.10.3)
      faraday-em_http (~> 1.0)
      faraday-em_synchrony (~> 1.0)
      faraday-excon (~> 1.1)
      faraday-httpclient (~> 1.0)
      faraday-multipart (~> 1.0)
      faraday-net_http (~> 1.0)
      faraday-net_http_persistent (~> 1.0)
      faraday-patron (~> 1.0)
      faraday-rack (~> 1.0)
      faraday-retry (~> 1.0)
      ruby2_keywords (>= 0.0.4)
    faraday-em_http (1.0.0)
    faraday-em_synchrony (1.0.0)
    faraday-excon (1.1.0)
    faraday-httpclient (1.0.1)
    faraday-multipart (1.0.4)
      multipart-post (~> 2)
    faraday-net_http (1.0.1)
    faraday-net_http_persistent (1.2.0)
    faraday-patron (1.0.0)
    faraday-rack (1.0.0)
    faraday-retry (1.0.3)
    faraday_middleware (1.2.0)
      faraday (~> 1.0)
    google_search_results (2.0.1)
    graphlient (0.6.0)
      faraday (>= 1.0)
      faraday_middleware
      graphql-client
    graphql (2.0.21)
    graphql-client (0.18.0)
      activesupport (>= 3.0)
      graphql
    httparty (0.21.0)
      mini_mime (>= 1.0.0)
      multi_xml (>= 0.5.2)
    i18n (1.13.0)
      concurrent-ruby (~> 1.0)
    ice_nine (0.11.2)
    json (2.6.3)
    language_server-protocol (3.17.0.3)
    lint_roller (1.0.0)
    loofah (2.21.1)
      crass (~> 1.0.2)
      nokogiri (>= 1.5.9)
    method_source (1.0.0)
    milvus (0.9.1)
      faraday (~> 1)
    mini_mime (1.1.2)
    minitest (5.18.0)
    multi_xml (0.6.0)
    multipart-post (2.3.0)
    nokogiri (1.14.3-arm64-darwin)
      racc (~> 1.4)
    nokogiri (1.14.3-x86_64-darwin)
      racc (~> 1.4)
    nokogiri (1.14.3-x86_64-linux)
      racc (~> 1.4)
    parallel (1.23.0)
    parser (3.2.2.1)
      ast (~> 2.4.1)
    pinecone (0.1.71)
      dry-struct (~> 1.6.0)
      dry-validation (~> 1.10.0)
      httparty (~> 0.21.0)
    polyglot (0.3.5)
    pry (0.14.2)
      coderay (~> 1.1)
      method_source (~> 1.0)
    pry-byebug (3.10.1)
      byebug (~> 11.0)
      pry (>= 0.13, < 0.15)
    public_suffix (5.0.1)
    qdrant-ruby (0.9.2)
      faraday (~> 1)
      faraday_middleware (~> 1)
    racc (1.6.2)
    rack (2.2.7)
    rack-test (2.1.0)
      rack (>= 1.3)
    rails-dom-testing (2.0.3)
      activesupport (>= 4.2.0)
      nokogiri (>= 1.6)
    rails-html-sanitizer (1.5.0)
      loofah (~> 2.19, >= 2.19.1)
    railties (7.0.4.3)
      actionpack (= 7.0.4.3)
      activesupport (= 7.0.4.3)
      method_source
      rake (>= 12.2)
      thor (~> 1.0)
      zeitwerk (~> 2.5)
    rainbow (3.1.1)
    rake (13.0.6)
    regexp_parser (2.8.0)
    rexml (3.2.5)
    rspec (3.12.0)
      rspec-core (~> 3.12.0)
      rspec-expectations (~> 3.12.0)
      rspec-mocks (~> 3.12.0)
    rspec-core (3.12.2)
      rspec-support (~> 3.12.0)
    rspec-expectations (3.12.3)
      diff-lcs (>= 1.2.0, < 2.0)
      rspec-support (~> 3.12.0)
    rspec-mocks (3.12.5)
      diff-lcs (>= 1.2.0, < 2.0)
      rspec-support (~> 3.12.0)
    rspec-support (3.12.0)
    rubocop (1.50.2)
      json (~> 2.3)
      parallel (~> 1.10)
      parser (>= 3.2.0.0)
      rainbow (>= 2.2.2, < 4.0)
      regexp_parser (>= 1.8, < 3.0)
      rexml (>= 3.2.5, < 4.0)
      rubocop-ast (>= 1.28.0, < 2.0)
      ruby-progressbar (~> 1.7)
      unicode-display_width (>= 2.4.0, < 3.0)
    rubocop-ast (1.28.1)
      parser (>= 3.2.1.0)
    rubocop-performance (1.16.0)
      rubocop (>= 1.7.0, < 2.0)
      rubocop-ast (>= 0.4.0)
    ruby-openai (4.0.0)
      faraday (>= 1)
      faraday-multipart (>= 1)
    ruby-progressbar (1.13.0)
    ruby2_keywords (0.0.5)
    standard (1.28.2)
      language_server-protocol (~> 3.17.0.2)
      lint_roller (~> 1.0)
      rubocop (~> 1.50.2)
      standard-custom (~> 1.0.0)
      standard-performance (~> 1.0.1)
    standard-custom (1.0.0)
      lint_roller (~> 1.0)
    standard-performance (1.0.1)
      lint_roller (~> 1.0)
      rubocop-performance (~> 1.16.0)
    standardrb (1.0.1)
      standard
    thor (1.2.1)
    treetop (1.6.12)
      polyglot (~> 0.3)
    tzinfo (2.0.6)
      concurrent-ruby (~> 1.0)
    unicode-display_width (2.4.2)
    weaviate-ruby (0.8.1)
      faraday (~> 1)
      faraday_middleware (~> 1)
      graphlient (~> 0.6.0)
    wikipedia-client (1.17.0)
      addressable (~> 2.7)
    zeitwerk (2.6.8)

PLATFORMS
  arm64-darwin-22
  x86_64-darwin-19
  x86_64-linux

DEPENDENCIES
  cohere-ruby (~> 0.9.3)
  dotenv-rails (~> 2.7.6)
  eqn (~> 1.6.5)
  google_search_results (~> 2.0.0)
  langchainrb!
  milvus (~> 0.9.0)
  pinecone (~> 0.1.6)
  pry-byebug (~> 3.10.0)
  qdrant-ruby (~> 0.9.0)
  rake (~> 13.0)
  rspec (~> 3.0)
  ruby-openai (~> 4.0.0)
  standardrb
  weaviate-ruby (~> 0.8.0)
  wikipedia-client (~> 1.17.0)

BUNDLED WITH
   2.4.0<|MERGE_RESOLUTION|>--- conflicted
+++ resolved
@@ -1,19 +1,7 @@
 PATH
   remote: .
   specs:
-<<<<<<< HEAD
-    langchainrb (0.3.2)
-=======
     langchainrb (0.3.3)
-      eqn (~> 1.6.5)
-      google_search_results (~> 2.0.0)
-      milvus (~> 0.9.0)
-      pinecone (~> 0.1.6)
-      qdrant-ruby (~> 0.9.0)
-      ruby-openai (~> 4.0.0)
-      weaviate-ruby (~> 0.8.0)
-      wikipedia-client (~> 1.17.0)
->>>>>>> 6d6ea58a
 
 GEM
   remote: https://rubygems.org/
